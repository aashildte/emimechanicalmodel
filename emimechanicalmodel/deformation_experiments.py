--- conflicted
+++ resolved
@@ -33,17 +33,6 @@
         self.boundaries, self.ds = self.get_boundary_markers(mesh, self.dimensions)
         self.normal_vector = df.FacetNormal(mesh)
 
-<<<<<<< HEAD
-    # redefine this
-    def evaluate_normal_load(self, F, P):
-        ...
-   
-    # redefine this
-    def evaluate_shear_load(self, F, P):
-        ...
-
-=======
->>>>>>> f7c4492a
     def _evaluate_load(self, F, P, wall_idt, unit_vector):
         load = df.inner(P*self.normal_vector, unit_vector)
         total_load = df.assemble(load * self.ds(wall_idt))
